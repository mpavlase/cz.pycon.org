--- conflicted
+++ resolved
@@ -25,80 +25,6 @@
         "2023/",
         include(
             [
-<<<<<<< HEAD
-                path(
-                    "",
-                    TemplateView.as_view(template_name="pages/homepage.html"),
-                    name="homepage",
-                ),
-                path(
-                    "coc/",
-                    TemplateView.as_view(template_name="pages/coc.html"),
-                    name="coc",
-                ),
-                path(
-                    "privacy-policy/",
-                    TemplateView.as_view(template_name="pages/privacy_policy.html"),
-                    name="privacy_policy",
-                ),
-                path(
-                    "cfp/",
-                    TemplateView.as_view(template_name="pages/cfp.html"),
-                    name="cfp",
-                ),
-                path(
-                    "cfp-guide/",
-                    TemplateView.as_view(template_name="pages/cfp_guide.html"),
-                    name="cfp_guide",
-                ),
-                path(
-                    "cfp-pruvodce/",
-                    TemplateView.as_view(template_name="pages/cfp_pruvodce.html"),
-                    name="cfp_pruvodce",
-                ),
-                path(
-                    "sponsorship/",
-                    TemplateView.as_view(template_name="pages/sponsorship.html"),
-                    name="sponsorship",
-                ),
-                path(
-                    "tickets/",
-                    TemplateView.as_view(template_name="pages/tickets.html"),
-                    name="tickets",
-                ),
-                path(
-                    "financial-aid/",
-                    TemplateView.as_view(template_name="pages/financial-aid.html"),
-                    name="financial_aid",
-                ),
-                path(
-                    "financial-aid-grantees/",
-                    TemplateView.as_view(
-                        template_name="pages/financial-aid-grantees.html"
-                    ),
-                    name="financial_aid_grantees",
-                ),
-                path(
-                    "venue/",
-                    TemplateView.as_view(template_name="pages/venue.html"),
-                    name="venue",
-                ),
-                path(
-                    "schedule/",
-                    TemplateView.as_view(template_name="pages/schedule.html"),
-                    name="schedule",
-                ),
-                path(
-                    "prague/",
-                    TemplateView.as_view(template_name="pages/prague.html"),
-                    name="prague",
-                ),
-                path(
-                    "pattern-lib/",
-                    TemplateView.as_view(template_name="pages/pattern_lib.html"),
-                    name="pattern_lib",
-                ),
-=======
                 path("", TemplateView.as_view(template_name='pages/homepage.html'), name='homepage'),
                 path("coc/", TemplateView.as_view(template_name='pages/coc.html'), name='coc'),
                 path("privacy-policy/", TemplateView.as_view(template_name='pages/privacy_policy.html'), name='privacy_policy'),
@@ -112,10 +38,10 @@
                 path("venue/", TemplateView.as_view(template_name='pages/venue.html'), name='venue'),
                 path("schedule/", RedirectView.as_view(url='/2023/program/schedule/', permanent=True)),
                 path("program/schedule/", TemplateView.as_view(template_name='pages/schedule.html'), name='schedule'),
+                path("prague/", TemplateView.as_view(template_name='pages/prague.html'), name='prague'),
 
                 path("pattern-lib/", TemplateView.as_view(template_name='pages/pattern_lib.html'), name='pattern_lib'),
 
->>>>>>> 2bf25860
                 path("admin/", admin.site.urls),
                 path("wt/", include("wagtail.admin.urls")),
                 path("team/", include("team.urls")),
