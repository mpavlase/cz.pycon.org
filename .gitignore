--- conflicted
+++ resolved
@@ -129,13 +129,9 @@
 # Pyre type checker
 .pyre/
 
-<<<<<<< HEAD
 # Frontend
-node_modules
-static/generated
-=======
+node_modules/
 # Local media and generated static files
 data/mediafiles/
 static/generated/
-staticfiles/
->>>>>>> 71fa5889
+staticfiles/